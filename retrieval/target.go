// Copyright 2013 The Prometheus Authors
// Licensed under the Apache License, Version 2.0 (the "License");
// you may not use this file except in compliance with the License.
// You may obtain a copy of the License at
//
// http://www.apache.org/licenses/LICENSE-2.0
//
// Unless required by applicable law or agreed to in writing, software
// distributed under the License is distributed on an "AS IS" BASIS,
// WITHOUT WARRANTIES OR CONDITIONS OF ANY KIND, either express or implied.
// See the License for the specific language governing permissions and
// limitations under the License.

package retrieval

import (
	"errors"
	"fmt"
	"hash/fnv"
	"net"
	"net/url"
	"strings"
	"sync"
	"time"

	"github.com/prometheus/common/model"

	"github.com/prometheus/prometheus/config"
	"github.com/prometheus/prometheus/pkg/labels"
	"github.com/prometheus/prometheus/pkg/relabel"
	"github.com/prometheus/prometheus/pkg/value"
	"github.com/prometheus/prometheus/storage"
)

// TargetHealth describes the health state of a target.
type TargetHealth string

// The possible health states of a target based on the last performed scrape.
const (
	HealthUnknown TargetHealth = "unknown"
	HealthGood    TargetHealth = "up"
	HealthBad     TargetHealth = "down"
)

// Target refers to a singular HTTP or HTTPS endpoint.
type Target struct {
	// Labels before any processing.
	discoveredLabels labels.Labels
	// Any labels that are added to this target and its metrics.
	labels labels.Labels
	// Additional URL parmeters that are part of the target URL.
	params url.Values

	mtx        sync.RWMutex
	lastError  error
	lastScrape time.Time
	health     TargetHealth
}

// NewTarget creates a reasonably configured target for querying.
func NewTarget(labels, discoveredLabels labels.Labels, params url.Values) *Target {
	return &Target{
		labels:           labels,
		discoveredLabels: discoveredLabels,
		params:           params,
		health:           HealthUnknown,
	}
}

func (t *Target) String() string {
	return t.URL().String()
}

// hash returns an identifying hash for the target.
func (t *Target) hash() uint64 {
	h := fnv.New64a()
	h.Write([]byte(fmt.Sprintf("%016d", t.labels.Hash())))
	h.Write([]byte(t.URL().String()))

	return h.Sum64()
}

// offset returns the time until the next scrape cycle for the target.
func (t *Target) offset(interval time.Duration) time.Duration {
	now := time.Now().UnixNano()

	var (
		base   = now % int64(interval)
		offset = t.hash() % uint64(interval)
		next   = base + int64(offset)
	)

	if next > int64(interval) {
		next -= int64(interval)
	}
	return time.Duration(next)
}

// Labels returns a copy of the set of all public labels of the target.
func (t *Target) Labels() labels.Labels {
	lset := make(labels.Labels, 0, len(t.labels))
	for _, l := range t.labels {
		if !strings.HasPrefix(l.Name, model.ReservedLabelPrefix) {
			lset = append(lset, l)
		}
	}
	return lset
}

// DiscoveredLabels returns a copy of the target's labels before any processing.
func (t *Target) DiscoveredLabels() labels.Labels {
	lset := make(labels.Labels, len(t.discoveredLabels))
	copy(lset, t.discoveredLabels)
	return lset
}

// URL returns a copy of the target's URL.
func (t *Target) URL() *url.URL {
	params := url.Values{}

	for k, v := range t.params {
		params[k] = make([]string, len(v))
		copy(params[k], v)
	}
	for _, l := range t.labels {
		if !strings.HasPrefix(l.Name, model.ParamLabelPrefix) {
			continue
		}
		ks := l.Name[len(model.ParamLabelPrefix):]

		if len(params[ks]) > 0 {
			params[ks][0] = string(l.Value)
		} else {
			params[ks] = []string{l.Value}
		}
	}

	return &url.URL{
		Scheme:   string(t.labels.Get(model.SchemeLabel)),
		Host:     string(t.labels.Get(model.AddressLabel)),
		Path:     string(t.labels.Get(model.MetricsPathLabel)),
		RawQuery: params.Encode(),
	}
}

func (t *Target) report(start time.Time, dur time.Duration, err error) {
	t.mtx.Lock()
	defer t.mtx.Unlock()

	if err == nil {
		t.health = HealthGood
	} else {
		t.health = HealthBad
	}

	t.lastError = err
	t.lastScrape = start
}

// LastError returns the error encountered during the last scrape.
func (t *Target) LastError() error {
	t.mtx.RLock()
	defer t.mtx.RUnlock()

	return t.lastError
}

// LastScrape returns the time of the last scrape.
func (t *Target) LastScrape() time.Time {
	t.mtx.RLock()
	defer t.mtx.RUnlock()

	return t.lastScrape
}

// Health returns the last known health state of the target.
func (t *Target) Health() TargetHealth {
	t.mtx.RLock()
	defer t.mtx.RUnlock()

	return t.health
}

// Targets is a sortable list of targets.
type Targets []*Target

func (ts Targets) Len() int           { return len(ts) }
func (ts Targets) Less(i, j int) bool { return ts[i].URL().String() < ts[j].URL().String() }
func (ts Targets) Swap(i, j int)      { ts[i], ts[j] = ts[j], ts[i] }

var errSampleLimit = errors.New("sample limit exceeded")

// limitAppender limits the number of total appended samples in a batch.
type limitAppender struct {
	storage.Appender

	limit int
	i     int
}

func (app *limitAppender) Add(lset labels.Labels, t int64, v float64) (string, error) {
	if !value.IsStaleNaN(v) {
		app.i++
		if app.i > app.limit {
			return "", errSampleLimit
		}
	}
	ref, err := app.Appender.Add(lset, t, v)
	if err != nil {
		return "", err
	}
	return ref, nil
}

func (app *limitAppender) AddFast(ref string, t int64, v float64) error {
	if !value.IsStaleNaN(v) {
		app.i++
		if app.i > app.limit {
			return errSampleLimit
		}
	}
	if err := app.Appender.AddFast(ref, t, v); err != nil {
		return err
	}
	return nil
}

// Merges the ingested sample's metric with the label set. On a collision the
// value of the ingested label is stored in a label prefixed with 'exported_'.
type ruleLabelsAppender struct {
	storage.Appender
	labels labels.Labels
}

func (app ruleLabelsAppender) Add(lset labels.Labels, t int64, v float64) (string, error) {
	lb := labels.NewBuilder(lset)

	for _, l := range app.labels {
		lv := lset.Get(l.Name)
		if lv != "" {
			lb.Set(model.ExportedLabelPrefix+l.Name, lv)
		}
		lb.Set(l.Name, l.Value)
	}

	return app.Appender.Add(lb.Labels(), t, v)
}

type honorLabelsAppender struct {
	storage.Appender
	labels labels.Labels
}

// Merges the sample's metric with the given labels if the label is not
// already present in the metric.
// This also considers labels explicitly set to the empty string.
func (app honorLabelsAppender) Add(lset labels.Labels, t int64, v float64) (string, error) {
	lb := labels.NewBuilder(lset)

	for _, l := range app.labels {
		if lv := lset.Get(l.Name); lv == "" {
			lb.Set(l.Name, l.Value)
		}
	}
	return app.Appender.Add(lb.Labels(), t, v)
}

// Applies a set of relabel configurations to the sample's metric
// before actually appending it.
type relabelAppender struct {
	storage.Appender
	relabelings []*config.RelabelConfig
}

var errSeriesDropped = errors.New("series dropped")

func (app relabelAppender) Add(lset labels.Labels, t int64, v float64) (string, error) {
	lset = relabel.Process(lset, app.relabelings...)
	if lset == nil {
		return "", errSeriesDropped
	}
	return app.Appender.Add(lset, t, v)
}

// populateLabels builds a label set from the given label set and scrape configuration.
// It returns a label set before relabeling was applied as the second return value.
// Returns a nil label set if the target is dropped during relabeling.
<<<<<<< HEAD
func populateLabels(lset labels.Labels, cfg *config.ScrapeConfig) (res, orig labels.Labels, err error) {
	if v := lset.Get(model.AddressLabel); v == "" {
		return nil, nil, fmt.Errorf("no address")
	}
	// Copy labels into the labelset for the target if they are not set already.
	scrapeLabels := []labels.Label{
		{Name: model.JobLabel, Value: cfg.JobName},
		{Name: model.MetricsPathLabel, Value: cfg.MetricsPath},
		{Name: model.SchemeLabel, Value: cfg.Scheme},
=======
func populateLabels(lset model.LabelSet, cfg *config.ScrapeConfig) (res, orig model.LabelSet, err error) {
	lset = lset.Clone()
	// Copy labels into the labelset for the target if they are not
	// set already. Apply the labelsets in order of decreasing precedence.
	scrapeLabels := model.LabelSet{
		model.SchemeLabel:      model.LabelValue(cfg.Scheme),
		model.MetricsPathLabel: model.LabelValue(cfg.MetricsPath),
		model.JobLabel:         model.LabelValue(cfg.JobName),
>>>>>>> 6a767b73
	}
	lb := labels.NewBuilder(lset)

	for _, l := range scrapeLabels {
		if lv := lset.Get(l.Name); lv == "" {
			lb.Set(l.Name, l.Value)
		}
	}
	// Encode scrape query parameters as labels.
	for k, v := range cfg.Params {
		if len(v) > 0 {
			lb.Set(model.ParamLabelPrefix+k, v[0])
		}
	}

	preRelabelLabels := lb.Labels()
	lset = relabel.Process(preRelabelLabels, cfg.RelabelConfigs...)

	// Check if the target was dropped.
	if lset == nil {
		return nil, nil, nil
	}
	if _, ok := lset[model.AddressLabel]; !ok {
		return nil, nil, fmt.Errorf("no address")
	}

	lb = labels.NewBuilder(lset)

	// addPort checks whether we should add a default port to the address.
	// If the address is not valid, we don't append a port either.
	addPort := func(s string) bool {
		// If we can split, a port exists and we don't have to add one.
		if _, _, err := net.SplitHostPort(s); err == nil {
			return false
		}
		// If adding a port makes it valid, the previous error
		// was not due to an invalid address and we can append a port.
		_, _, err := net.SplitHostPort(s + ":1234")
		return err == nil
	}
	addr := lset.Get(model.AddressLabel)
	// If it's an address with no trailing port, infer it based on the used scheme.
	if addPort(addr) {
		// Addresses reaching this point are already wrapped in [] if necessary.
		switch lset.Get(model.SchemeLabel) {
		case "http", "":
			addr = addr + ":80"
		case "https":
			addr = addr + ":443"
		default:
			return nil, nil, fmt.Errorf("invalid scheme: %q", cfg.Scheme)
		}
		lb.Set(model.AddressLabel, addr)
	}

	if err := config.CheckTargetAddress(model.LabelValue(addr)); err != nil {
		return nil, nil, err
	}

	// Meta labels are deleted after relabelling. Other internal labels propagate to
	// the target which decides whether they will be part of their label set.
<<<<<<< HEAD
	for _, l := range lset {
		if strings.HasPrefix(l.Name, model.MetaLabelPrefix) {
			lb.Del(l.Name)
=======
	for ln, lv := range lset {
		if strings.HasPrefix(string(ln), model.MetaLabelPrefix) {
			delete(lset, ln)
			continue
		}
		// Check label values are valid, drop the target if not.
		if !lv.IsValid() {
			return nil, nil, fmt.Errorf("invalid label value for %q: %q", ln, lv)
>>>>>>> 6a767b73
		}
	}

	// Default the instance label to the target address.
	if v := lset.Get(model.InstanceLabel); v == "" {
		lb.Set(model.InstanceLabel, addr)
	}
	return lb.Labels(), preRelabelLabels, nil
}

// targetsFromGroup builds targets based on the given TargetGroup and config.
func targetsFromGroup(tg *config.TargetGroup, cfg *config.ScrapeConfig) ([]*Target, error) {
	targets := make([]*Target, 0, len(tg.Targets))

	for i, tlset := range tg.Targets {
		lbls := make([]labels.Label, 0, len(tlset)+len(tg.Labels))

		for ln, lv := range tlset {
			lbls = append(lbls, labels.Label{Name: string(ln), Value: string(lv)})
		}
		for ln, lv := range tg.Labels {
			if _, ok := tlset[ln]; !ok {
				lbls = append(lbls, labels.Label{Name: string(ln), Value: string(lv)})
			}
		}

		lset := labels.New(lbls...)

		lbls, origLabels, err := populateLabels(lset, cfg)
		if err != nil {
			return nil, fmt.Errorf("instance %d in group %s: %s", i, tg, err)
		}
		if lbls != nil {
			targets = append(targets, NewTarget(lbls, origLabels, cfg.Params))
		}
	}
	return targets, nil
}<|MERGE_RESOLUTION|>--- conflicted
+++ resolved
@@ -285,26 +285,12 @@
 // populateLabels builds a label set from the given label set and scrape configuration.
 // It returns a label set before relabeling was applied as the second return value.
 // Returns a nil label set if the target is dropped during relabeling.
-<<<<<<< HEAD
 func populateLabels(lset labels.Labels, cfg *config.ScrapeConfig) (res, orig labels.Labels, err error) {
-	if v := lset.Get(model.AddressLabel); v == "" {
-		return nil, nil, fmt.Errorf("no address")
-	}
 	// Copy labels into the labelset for the target if they are not set already.
 	scrapeLabels := []labels.Label{
 		{Name: model.JobLabel, Value: cfg.JobName},
 		{Name: model.MetricsPathLabel, Value: cfg.MetricsPath},
 		{Name: model.SchemeLabel, Value: cfg.Scheme},
-=======
-func populateLabels(lset model.LabelSet, cfg *config.ScrapeConfig) (res, orig model.LabelSet, err error) {
-	lset = lset.Clone()
-	// Copy labels into the labelset for the target if they are not
-	// set already. Apply the labelsets in order of decreasing precedence.
-	scrapeLabels := model.LabelSet{
-		model.SchemeLabel:      model.LabelValue(cfg.Scheme),
-		model.MetricsPathLabel: model.LabelValue(cfg.MetricsPath),
-		model.JobLabel:         model.LabelValue(cfg.JobName),
->>>>>>> 6a767b73
 	}
 	lb := labels.NewBuilder(lset)
 
@@ -327,7 +313,7 @@
 	if lset == nil {
 		return nil, nil, nil
 	}
-	if _, ok := lset[model.AddressLabel]; !ok {
+	if v := lset.Get(model.AddressLabel); v == "" {
 		return nil, nil, fmt.Errorf("no address")
 	}
 
@@ -366,20 +352,9 @@
 
 	// Meta labels are deleted after relabelling. Other internal labels propagate to
 	// the target which decides whether they will be part of their label set.
-<<<<<<< HEAD
 	for _, l := range lset {
 		if strings.HasPrefix(l.Name, model.MetaLabelPrefix) {
 			lb.Del(l.Name)
-=======
-	for ln, lv := range lset {
-		if strings.HasPrefix(string(ln), model.MetaLabelPrefix) {
-			delete(lset, ln)
-			continue
-		}
-		// Check label values are valid, drop the target if not.
-		if !lv.IsValid() {
-			return nil, nil, fmt.Errorf("invalid label value for %q: %q", ln, lv)
->>>>>>> 6a767b73
 		}
 	}
 
@@ -387,7 +362,15 @@
 	if v := lset.Get(model.InstanceLabel); v == "" {
 		lb.Set(model.InstanceLabel, addr)
 	}
-	return lb.Labels(), preRelabelLabels, nil
+
+	res = lb.Labels()
+	for _, l := range res {
+		// Check label values are valid, drop the target if not.
+		if !model.LabelValue(l.Value).IsValid() {
+			return nil, nil, fmt.Errorf("invalid label value for %q: %q", l.Name, l.Value)
+		}
+	}
+	return res, preRelabelLabels, nil
 }
 
 // targetsFromGroup builds targets based on the given TargetGroup and config.
